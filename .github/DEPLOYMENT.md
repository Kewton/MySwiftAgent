# CI/CD品質保証ワークフロー概要

このドキュメントは、MySwiftAgentプロジェクトのGitHub Actionsによる品質重視のCI/CDパイプラインについて説明します。
**マルチプロジェクト対応のリリースフローと自動バージョン管理機能を実装しています。**

## 🏗️ プロジェクト構成

MySwiftAgentは複数のマイクロサービスを含むモノレポ構成です：

| プロジェクト | 目的 | 技術スタック | リリース状況 |
|-------------|------|-------------|-------------|
| `myscheduler` | ジョブスケジューリング | FastAPI + APScheduler + SQLAlchemy | ✅ 本番運用中 |
| `jobqueue` | ジョブキュー管理 | FastAPI + Redis/PostgreSQL | 🚀 初回リリース準備中 |
| `docs` | プロジェクトドキュメント | Markdown + 静的サイトジェネレータ | 📝 軽量ワークフロー対応 |

## 🌿 ブランチ戦略に基づくワークフロー

### ワークフロー構成

| ワークフロー | トリガー | 目的 | 状態 |
|-------------|----------|------|------|
<<<<<<< HEAD
| `ci-feature.yml` | feature/*, fix/*, refactor/*, test/*, vibe/* ブランチへのpush<br>developブランチへのPR<br>**（docs/** を除外） | 品質チェック・テスト実行 | 🟢 有効 |
| `cd-develop.yml` | developブランチへのpush<br>**（docs/** を除外） | 統合品質チェック | 🟢 有効 |
| `multi-release.yml` | release/* ブランチへのpush<br>staging/mainブランチへのPR<br>workflow_dispatch | **マルチプロジェクト対応リリース品質保証**<br>**docs専用バリデーション追加** | 🟢 有効 |
| `ci-main.yml` | mainブランチへのpush<br>**（docs/** を除外） | 本番品質チェック | 🟢 有効 |
| `hotfix.yml` | hotfix/* ブランチへのpush<br>main/staging/developブランチへのPR<br>**docs変更時は軽量実行** | 緊急修正品質チェック | 🟢 有効 |
| `docs.yml` | docs/** の変更時<br>**全ブランチ対応** | **ドキュメント専用軽量処理**<br>Markdownlinting・構造検証・バージョン管理 | 🆕 **新規追加** |
=======
| `ci-feature.yml` | feature/*, fix/*, refactor/*, test/*, vibe/* ブランチへのPR<br>→ developブランチ<br>**（docs/** を除外） | フィーチャーブランチの品質チェック・テスト実行<br>マルチプロジェクト対応（matrix戦略） | 🟢 有効 |
| `cd-develop.yml` | developブランチへのpush<br>**（docs/** を除外） | 開発統合環境への自動デプロイ・統合テスト<br>myschedulerプロジェクト対応 | 🟢 有効 |
| `ci-main.yml` | mainブランチへのpush<br>**（docs/** を除外） | 本番品質チェック・セキュリティ検証<br>myschedulerプロジェクト対応 | 🟢 有効 |
| `multi-release.yml` | release/* ブランチへのpush<br>staging/mainブランチへのPR<br>workflow_dispatch | **マルチプロジェクト対応リリース品質保証**<br>バージョン管理・QA・承認ゲート・docs専用バリデーション | 🟢 有効 |
| `auto-release.yml` | mainブランチへのpush<br>workflow_dispatch | **自動タグ作成・GitHub Release生成**<br>変更プロジェクト自動検出（myscheduler, jobqueue, docs, commonUI） | 🟢 有効 |
| `hotfix.yml` | hotfix/* ブランチへのpush<br>main/staging/developブランチへのPR<br>**docs変更時は軽量実行** | 緊急修正の品質チェック・バージョン管理<br>マルチプロジェクト・緊急承認環境対応 | 🟢 有効 |
| `docs.yml` | docs/** の変更時<br>**全ブランチ対応**<br>(main, develop, hotfix/*, release/*, feature/*, fix/*) | **ドキュメント専用軽量処理**<br>Markdownlinting・構造検証・バージョン管理<br>Docker/Python処理を除外 | 🟢 有効 |
| `deploy-production.yml` | workflow_dispatch（手動実行のみ） | 本番環境への手動デプロイ<br>myschedulerプロジェクト対応<br>バージョン指定・テストスキップ可能 | 🟡 手動 |
| `deploy-staging.yml` | workflow_dispatch（手動実行のみ） | ステージング環境への手動デプロイ<br>myschedulerプロジェクト対応<br>バージョン指定可能 | 🟡 手動 |

### ワークフロー依存関係

```mermaid
graph TD
  F[feature/* branches] -->|PR| CF[ci-feature.yml]
  CF -->|merge| D[develop branch]
  D -->|push| CD[cd-develop.yml]

  D -->|create branch| R[release/* branches]
  R -->|push| MR[multi-release.yml]
  MR -->|PR approved| S[staging branch]
  MR -->|PR approved| M[main branch]

  M -->|push| CM[ci-main.yml]
  M -->|push| AR[auto-release.yml]
  AR -->|create| T[Tags & GitHub Release]

  H[hotfix/* branches] -->|push| HF[hotfix.yml]
  HF -->|PR| M
  HF -->|PR| S
  HF -->|PR| D

  DOC[docs/** changes] -->|push| DW[docs.yml]

  M -->|manual| DP[deploy-production.yml]
  S -->|manual| DS[deploy-staging.yml]
```
>>>>>>> 0a7256ad

## 🔄 マルチプロジェクト対応デプロイメントフロー

### 標準リリースフロー（自動バージョン管理対応）

```mermaid
graph TD
  F1["feature/login-ui<br/>🏷️ feature label"] --> D1[develop]
  F2["fix/bug-xyz<br/>🏷️ fix label"] --> D1
  F3["refactor/cleanup<br/>🏷️ breaking label"] --> D1
  D1 --> R1["release/PROJECT/vX.Y.Z<br/>📝 手動バージョン確定"]
  R1 --> S1["staging<br/>🚀 自動デプロイ"]
  S1 --> M1["main<br/>🔄 自動バージョンバンプ"]
  M1 --> T1["🏷️ 自動タグ作成<br/>📦 GitHub Release生成"]
  R1 --> D1

  %% 自動化プロセス
  M1 --> A1{"PRラベル判定"}
  A1 --> A2["major: breaking"]
  A1 --> A3["minor: feature"]
  A1 --> A4["patch: fix/others"]
  A2 --> A5["pyproject.toml更新"]
  A3 --> A5
  A4 --> A5
  A5 --> T1

  %% ホットフィックス
  H1["hotfix/crash-fix"] --> M1
  H1 --> D1
  H1 --> S1
```

### リリースブランチ命名規則

| 形式 | 例 | 対象プロジェクト | 備考 |
|------|---|-----------------|------|
| `release/{project}/vX.Y.Z` | `release/myscheduler/v1.2.0`<br/>`release/jobqueue/v0.1.0` | 指定プロジェクト | **単一プロジェクト** |
| `release/multi/vYYYY.MM.DD` | `release/multi/v2025.09.30` | 複数プロジェクト同時 | **マルチプロジェクト** |
| `release/vX.Y.Z` | `release/v1.2.0` | myscheduler | レガシー形式（後方互換） |

### プロジェクト別リリースフロー

#### 1. **Workflow Dispatch** によるリリース

##### 単一プロジェクトリリース

```bash
# GitHub Actions UIから実行、または以下のコマンド
gh workflow run multi-release.yml \
  -f projects="myscheduler" \
  -f release_type=minor

# 入力パラメータ：
# - projects: リリースするプロジェクト（単一）
# - release_type: major / minor / patch / custom
# - custom_version: カスタムバージョン（optional）
```

##### マルチプロジェクトリリース（🆕 新機能）

```bash
# 複数プロジェクトを同時にリリース
gh workflow run multi-release.yml \
  -f projects="myscheduler,jobqueue,commonUI" \
  -f release_type=minor

# または日付ベースのバージョン
gh workflow run multi-release.yml \
  -f projects="myscheduler,jobqueue" \
  -f release_type=custom \
  -f custom_version="2025.09.30"
```

**自動生成されるもの:**
- リリースブランチ: `release/multi/v2025.09.30`
- 各プロジェクトの pyproject.toml バージョン更新
- 統合PRの作成（staging向け）

**📝 docsプロジェクトの特殊処理:**
- pyproject.tomlが存在しない場合、自動で軽量版を生成
- Docker処理は実行せず、軽量なMarkdownlinting・構造検証のみ実行

#### 2. **手動ブランチ作成** によるリリース

##### 単一プロジェクト

```bash
# 1. developから新しいリリースブランチを作成
git checkout develop
git pull origin develop
git checkout -b release/jobqueue/v0.1.0

# 2. バージョン更新
sed -i 's/^version = ".*"/version = "0.1.0"/' jobqueue/pyproject.toml

# 3. プッシュしてワークフロー開始
git add jobqueue/pyproject.toml
git commit -m "🔖 Bump version to 0.1.0 for jobqueue release"
git push origin release/jobqueue/v0.1.0

# 4. PR作成
gh pr create --title "🚀 Release jobqueue v0.1.0" --base staging
```

##### マルチプロジェクト（🆕 新機能）

```bash
# 1. developから統合リリースブランチを作成
git checkout develop
git pull origin develop
git checkout -b release/multi/v2025.09.30

# 2. 各プロジェクトのバージョン更新
sed -i 's/^version = ".*"/version = "1.3.0"/' myscheduler/pyproject.toml
sed -i 's/^version = ".*"/version = "0.2.0"/' jobqueue/pyproject.toml
sed -i 's/^version = ".*"/version = "0.1.5"/' commonUI/pyproject.toml

# 3. まとめてコミット
git add myscheduler/pyproject.toml jobqueue/pyproject.toml commonUI/pyproject.toml
git commit -m "🔖 Multi-project release v2025.09.30

- myscheduler: v1.3.0
- jobqueue: v0.2.0
- commonUI: v0.1.5"

# 4. プッシュしてPR作成
git push origin release/multi/v2025.09.30
gh pr create \
  --title "🚀 Multi-Project Release v2025.09.30" \
  --base staging
```

## 📋 各ワークフローの詳細

### Release Workflow (`multi-release.yml`) - マルチプロジェクト対応 🆕

**トリガー**:
- `release/*` ブランチへのpush（単一プロジェクト・マルチプロジェクト両対応）
- `staging`, `main` ブランチへのPR
- `workflow_dispatch`（手動実行）

**主要機能**:

#### 1. **自動リリースブランチ作成** (`workflow_dispatch`時)
```yaml
inputs:
  projects: "myscheduler,jobqueue"  # カンマ区切りで複数指定可能
  release_type: [major, minor, patch, custom]
  custom_version: "カスタムバージョン"
```

#### 2. **プロジェクト自動判別**
- **単一プロジェクト**: `release/jobqueue/v0.1.0` → プロジェクト: `jobqueue`, バージョン: `v0.1.0`
- **マルチプロジェクト**: `release/multi/v2025.09.30` → 変更されたプロジェクトを自動検出

#### 3. **実行内容**（マトリックス戦略による並列実行）
1. **Validate Release**: バージョン形式・プロジェクト存在確認（全プロジェクト）
2. **Test Suite**: マトリックス戦略で各プロジェクトを並列テスト
   ```yaml
   strategy:
     matrix:
       project: ${{ fromJson(needs.validate-release.outputs.projects_json) }}
   ```
3. **Documentation Validation**: docsプロジェクト専用軽量バリデーション
4. **Security Scan**: 各プロジェクトの並列脆弱性スキャン
5. **Build Release**: 各プロジェクトのイメージビルド・テスト（並列実行）
6. **QA Tests**: 統合QA・パフォーマンステスト
7. **Approval Gate**: 手動承認（PR時）
8. **Create Release Notes**: プロジェクト別リリースノート生成

### CI - Main Branch Quality Check (`ci-main.yml`)

**トリガー**:
- `main` ブランチへのpush

**実行内容**:
1. **Security Verification**: Trivy脆弱性スキャン
2. **Main Branch Quality Verification**:
   - 依存関係インストール
   - Ruffリンター
   - MyPy型チェック
   - pytest テスト実行（カバレッジ付き）
   - Codecovアップロード
3. **Build Verification**: myschedulerのビルド検証
4. **Quality Check Results**: 結果サマリー

### CI - Feature/Fix Branches (`ci-feature.yml`)

**トリガー**:
- `feature/*`, `fix/*`, `refactor/*`, `test/*`, `vibe/*` ブランチへのpush
- `develop` ブランチへのPull Request
- **📝 docs/** パスは除外（専用ワークフローで処理）

**実行内容**:
1. **Test Suite**: アプリケーションプロジェクト限定テスト（リント、型チェック、テスト実行）
2. **Security Scan**: Trivyによる脆弱性スキャン
3. **Build Check**: パッケージビルド、Dockerイメージビルド・テスト

### CD - Develop Integration (`cd-develop.yml`)

**トリガー**:
- `develop` ブランチへのpush
- **📝 docs/** パスは除外（専用ワークフローで処理）

**実行内容**:
1. **Test Suite**: myscheduler統合テスト
2. **Integration Tests**: 結合テスト
3. **Build and Push**: Dockerイメージビルド（現在コメントアウト）
4. **Notify**: 成功・失敗通知

### 📝 Documentation Workflow (`docs.yml`) - 🆕 新規追加

**トリガー**:
- `docs/**` パスの変更時
- 対応ブランチ: main, develop, hotfix/*, release/*, feature/*, fix/*

**実行内容**:
1. **Validate Documentation**:
   - Markdownファイルのlinting（markdownlint-cli）
   - ドキュメント構造検証
   - リンクチェック（将来対応）
2. **Build Documentation Site**:
   - 静的サイト生成
   - バージョン情報の自動付与（リリースブランチ時）
   - GitHub Pages対応（将来）
3. **Notification**: ドキュメント更新通知

**特徴:**
- **軽量処理**: Docker、Python依存関係、セキュリティスキャンなし
- **高速実行**: ドキュメント変更専用の最適化された処理
- **バージョン対応**: `release/docs/vX.Y.Z` ブランチでバージョン管理

## 🔒 セキュリティ・品質ゲート

### 必須チェック項目

1. **コード品質**
   - Ruff リンター
   - MyPy 型チェック
   - pytest テストカバレッジ

2. **セキュリティ**
   - Trivy 脆弱性スキャン
   - 依存関係セキュリティチェック

3. **機能検証**
   - 単体テスト（pytest）
   - 結合テスト
   - APIエンドポイントテスト

### 承認ゲート

- **Release Approval Environment**: リリース前の手動承認
- **Emergency Approval**: ホットフィックスの緊急承認
- **Production Environment**: 本番環境デプロイ保護

## 🏷️ セマンティックバージョニング自動化

### PRラベル運用ルール

**必須ラベル（自動バージョンバンプ対応）:**
- `breaking` → Major バージョンアップ（例: 1.2.3 → 2.0.0）
- `feature` → Minor バージョンアップ（例: 1.2.3 → 1.3.0）
- `fix` → Patch バージョンアップ（例: 1.2.3 → 1.2.4）

**補助ラベル:**
- `refactor`, `docs`, `test`, `ci` → 基本的にpatch扱い
- `dependencies` → セキュリティ更新時はpatch、機能追加時はminor

### 自動化されるバージョン管理フロー（マルチプロジェクト対応 🆕）

| トリガー | 自動実行内容 | 対象ワークフロー |
|---------|-------------|----------------|
| **PR → `develop`** | ラベル検証、コンベンショナルコミットチェック | `conventional-commits.yml` |
<<<<<<< HEAD
| **PR → `main` (merged)** | **変更プロジェクト自動検出**、個別タグ作成、マルチプロジェクトタグ作成 | `auto-release.yml` 🆕 |
| **`release/*` push** | リリース候補検証、**マトリックス戦略による並列テスト** | `multi-release.yml` 🆕 |
=======
| **PR → `main` (merged)** | pyproject.toml バージョンバンプ、GitHub Release作成 | `auto-release.yml` |
| **`release/*` push** | リリース候補検証、自動デプロイトリガー | `multi-release.yml` |
>>>>>>> 0a7256ad
| **GitHub Release published** | 本番・ステージング自動デプロイ | `deploy-on-release.yml` |

**🆕 マルチプロジェクトリリースの動作:**
- **単一プロジェクト変更時**: 個別タグのみ作成 (例: `myscheduler/v1.3.0`)
- **複数プロジェクト変更時**:
  - 各プロジェクトの個別タグ作成 (例: `myscheduler/v1.3.0`, `jobqueue/v0.2.0`)
  - マルチプロジェクト統合タグ作成 (例: `multi/v2025.09.30`)
  - 統合リリースノート自動生成

## 🚀 デプロイメント戦略

### プロジェクト別デプロイメント

#### myscheduler
- **本番環境**: 稼働中
- **ステージング**: UAT環境
- **開発環境**: develop統合環境

#### jobqueue
- **本番環境**: 初回リリース準備中
- **ステージング**: 初回リリース検証中
- **開発環境**: 開発中

### 環境別タグ戦略（マルチプロジェクト対応 🆕）

```bash
# 単一プロジェクトタグ形式
{project}/v{version}

# 例:
myscheduler/v1.2.0
jobqueue/v0.1.0
commonUI/v0.1.5

# マルチプロジェクトタグ形式（🆕 新機能）
multi/v{YYYY.MM.DD}

# 例:
multi/v2025.09.30
```

**マルチプロジェクトタグに含まれる情報:**
- 統合リリースノート（全プロジェクトのバージョン情報）
- 各プロジェクトの個別タグへのリンク
- 変更されたプロジェクトの一覧

## 📊 アーティファクト管理

### 自動生成アーティファクト

1. **リリースアーティファクト**
   - 名前: `release-artifacts-{project}-{version}`
   - 内容: `dist/` ディレクトリ（Python wheel/tarball）

2. **リリースノート**
   - 名前: `release-notes-{project}-v{version}`
   - 内容: プロジェクト別変更履歴

3. **テストレポート**
   - カバレッジレポート
   - セキュリティスキャン結果

## 🛠️ トラブルシューティング

### よくある問題

1. **プロジェクト判別エラー**
   ```bash
   # ブランチ名確認
   echo $BRANCH_NAME

   # 正しい形式：
   release/myscheduler/v1.2.0  # ✅
   release/jobqueue/v0.1.0     # ✅
   release/v1.2.0              # ✅（レガシー、myscheduler想定）
   release/invalid             # ❌
   ```

2. **バージョン不整合**
   ```bash
   # pyproject.tomlのバージョン確認
   grep '^version = ' {project}/pyproject.toml

   # 修正方法
   sed -i 's/^version = ".*"/version = "1.2.0"/' {project}/pyproject.toml
   ```

3. **未使用type ignoreエラー**
   ```bash
   # MyPyエラー修正
   uv run mypy app/  # unused-ignore エラー確認
   # 不要な # type: ignore コメントを削除
   ```

### 手動操作

```bash
# マルチプロジェクト リリース作成
gh workflow run multi-release.yml \
  -f projects=jobqueue \
  -f release_type=minor \
  -f custom_version=""

# 緊急ホットフィックス
git checkout main
git pull
git checkout -b hotfix/urgent-security-fix
# 修正作業...
git push origin hotfix/urgent-security-fix

# プロジェクト別 PR作成
gh pr create \
  --title "🚀 Release jobqueue v0.1.0" \
  --body "初回リリース..." \
  --base staging \
  --head release/jobqueue/v0.1.0
```

## 📝 リリースチェックリスト

### リリース前確認事項

- [ ] 対象プロジェクトのテストが全て通過
- [ ] セキュリティスキャンでCRITICAL/HIGHエラーなし
- [ ] バージョン番号がpyproject.tomlと一致
- [ ] リリースノートが自動生成される
- [ ] 適切なPRラベルが付与されている

### リリース後確認事項

- [ ] GitHub Releaseが自動作成されている
- [ ] タグが正しく作成されている（{project}/v{version}）
- [ ] アーティファクトがアップロードされている
- [ ] stagingブランチとmainブランチの同期が完了
- [ ] developブランチにバックポートされている<|MERGE_RESOLUTION|>--- conflicted
+++ resolved
@@ -19,14 +19,6 @@
 
 | ワークフロー | トリガー | 目的 | 状態 |
 |-------------|----------|------|------|
-<<<<<<< HEAD
-| `ci-feature.yml` | feature/*, fix/*, refactor/*, test/*, vibe/* ブランチへのpush<br>developブランチへのPR<br>**（docs/** を除外） | 品質チェック・テスト実行 | 🟢 有効 |
-| `cd-develop.yml` | developブランチへのpush<br>**（docs/** を除外） | 統合品質チェック | 🟢 有効 |
-| `multi-release.yml` | release/* ブランチへのpush<br>staging/mainブランチへのPR<br>workflow_dispatch | **マルチプロジェクト対応リリース品質保証**<br>**docs専用バリデーション追加** | 🟢 有効 |
-| `ci-main.yml` | mainブランチへのpush<br>**（docs/** を除外） | 本番品質チェック | 🟢 有効 |
-| `hotfix.yml` | hotfix/* ブランチへのpush<br>main/staging/developブランチへのPR<br>**docs変更時は軽量実行** | 緊急修正品質チェック | 🟢 有効 |
-| `docs.yml` | docs/** の変更時<br>**全ブランチ対応** | **ドキュメント専用軽量処理**<br>Markdownlinting・構造検証・バージョン管理 | 🆕 **新規追加** |
-=======
 | `ci-feature.yml` | feature/*, fix/*, refactor/*, test/*, vibe/* ブランチへのPR<br>→ developブランチ<br>**（docs/** を除外） | フィーチャーブランチの品質チェック・テスト実行<br>マルチプロジェクト対応（matrix戦略） | 🟢 有効 |
 | `cd-develop.yml` | developブランチへのpush<br>**（docs/** を除外） | 開発統合環境への自動デプロイ・統合テスト<br>myschedulerプロジェクト対応 | 🟢 有効 |
 | `ci-main.yml` | mainブランチへのpush<br>**（docs/** を除外） | 本番品質チェック・セキュリティ検証<br>myschedulerプロジェクト対応 | 🟢 有効 |
@@ -64,7 +56,6 @@
   M -->|manual| DP[deploy-production.yml]
   S -->|manual| DS[deploy-staging.yml]
 ```
->>>>>>> 0a7256ad
 
 ## 🔄 マルチプロジェクト対応デプロイメントフロー
 
@@ -101,55 +92,26 @@
 
 | 形式 | 例 | 対象プロジェクト | 備考 |
 |------|---|-----------------|------|
-| `release/{project}/vX.Y.Z` | `release/myscheduler/v1.2.0`<br/>`release/jobqueue/v0.1.0` | 指定プロジェクト | **単一プロジェクト** |
-| `release/multi/vYYYY.MM.DD` | `release/multi/v2025.09.30` | 複数プロジェクト同時 | **マルチプロジェクト** |
+| `release/{project}/vX.Y.Z` | `release/myscheduler/v1.2.0`<br/>`release/jobqueue/v0.1.0` | 指定プロジェクト | **推奨形式** |
 | `release/vX.Y.Z` | `release/v1.2.0` | myscheduler | レガシー形式（後方互換） |
 
 ### プロジェクト別リリースフロー
 
-#### 1. **Workflow Dispatch** によるリリース
-
-##### 単一プロジェクトリリース
+#### 1. **Workflow Dispatch** による標準リリース
 
 ```bash
-# GitHub Actions UIから実行、または以下のコマンド
-gh workflow run multi-release.yml \
-  -f projects="myscheduler" \
-  -f release_type=minor
-
+# GitHub Actions UIから実行
 # 入力パラメータ：
-# - projects: リリースするプロジェクト（単一）
+# - project: myscheduler / jobqueue / docs
 # - release_type: major / minor / patch / custom
-# - custom_version: カスタムバージョン（optional）
-```
-
-##### マルチプロジェクトリリース（🆕 新機能）
-
-```bash
-# 複数プロジェクトを同時にリリース
-gh workflow run multi-release.yml \
-  -f projects="myscheduler,jobqueue,commonUI" \
-  -f release_type=minor
-
-# または日付ベースのバージョン
-gh workflow run multi-release.yml \
-  -f projects="myscheduler,jobqueue" \
-  -f release_type=custom \
-  -f custom_version="2025.09.30"
-```
-
-**自動生成されるもの:**
-- リリースブランチ: `release/multi/v2025.09.30`
-- 各プロジェクトの pyproject.toml バージョン更新
-- 統合PRの作成（staging向け）
+# - custom_version: カスタムバージョン（optonal）
+```
 
 **📝 docsプロジェクトの特殊処理:**
 - pyproject.tomlが存在しない場合、自動で軽量版を生成
 - Docker処理は実行せず、軽量なMarkdownlinting・構造検証のみ実行
 
 #### 2. **手動ブランチ作成** によるリリース
-
-##### 単一プロジェクト
 
 ```bash
 # 1. developから新しいリリースブランチを作成
@@ -157,7 +119,7 @@
 git pull origin develop
 git checkout -b release/jobqueue/v0.1.0
 
-# 2. バージョン更新
+# 2. バージョン更新（必要に応じて）
 sed -i 's/^version = ".*"/version = "0.1.0"/' jobqueue/pyproject.toml
 
 # 3. プッシュしてワークフロー開始
@@ -165,36 +127,8 @@
 git commit -m "🔖 Bump version to 0.1.0 for jobqueue release"
 git push origin release/jobqueue/v0.1.0
 
-# 4. PR作成
-gh pr create --title "🚀 Release jobqueue v0.1.0" --base staging
-```
-
-##### マルチプロジェクト（🆕 新機能）
-
-```bash
-# 1. developから統合リリースブランチを作成
-git checkout develop
-git pull origin develop
-git checkout -b release/multi/v2025.09.30
-
-# 2. 各プロジェクトのバージョン更新
-sed -i 's/^version = ".*"/version = "1.3.0"/' myscheduler/pyproject.toml
-sed -i 's/^version = ".*"/version = "0.2.0"/' jobqueue/pyproject.toml
-sed -i 's/^version = ".*"/version = "0.1.5"/' commonUI/pyproject.toml
-
-# 3. まとめてコミット
-git add myscheduler/pyproject.toml jobqueue/pyproject.toml commonUI/pyproject.toml
-git commit -m "🔖 Multi-project release v2025.09.30
-
-- myscheduler: v1.3.0
-- jobqueue: v0.2.0
-- commonUI: v0.1.5"
-
-# 4. プッシュしてPR作成
-git push origin release/multi/v2025.09.30
-gh pr create \
-  --title "🚀 Multi-Project Release v2025.09.30" \
-  --base staging
+# 4. 自動的にPR作成される（手動でも可能）
+gh pr create --title "🚀 Release jobqueue v0.1.0" --base develop
 ```
 
 ## 📋 各ワークフローの詳細
@@ -202,7 +136,7 @@
 ### Release Workflow (`multi-release.yml`) - マルチプロジェクト対応 🆕
 
 **トリガー**:
-- `release/*` ブランチへのpush（単一プロジェクト・マルチプロジェクト両対応）
+- `release/*` ブランチへのpush
 - `staging`, `main` ブランチへのPR
 - `workflow_dispatch`（手動実行）
 
@@ -211,27 +145,28 @@
 #### 1. **自動リリースブランチ作成** (`workflow_dispatch`時)
 ```yaml
 inputs:
-  projects: "myscheduler,jobqueue"  # カンマ区切りで複数指定可能
+  project: [myscheduler, jobqueue]
   release_type: [major, minor, patch, custom]
   custom_version: "カスタムバージョン"
 ```
 
 #### 2. **プロジェクト自動判別**
-- **単一プロジェクト**: `release/jobqueue/v0.1.0` → プロジェクト: `jobqueue`, バージョン: `v0.1.0`
-- **マルチプロジェクト**: `release/multi/v2025.09.30` → 変更されたプロジェクトを自動検出
-
-#### 3. **実行内容**（マトリックス戦略による並列実行）
-1. **Validate Release**: バージョン形式・プロジェクト存在確認（全プロジェクト）
-2. **Test Suite**: マトリックス戦略で各プロジェクトを並列テスト
-   ```yaml
-   strategy:
-     matrix:
-       project: ${{ fromJson(needs.validate-release.outputs.projects_json) }}
+- ブランチ名から対象プロジェクトを自動抽出
+- `release/jobqueue/v0.1.0` → プロジェクト: `jobqueue`, バージョン: `v0.1.0`
+
+#### 3. **実行内容**（プロジェクト別）
+1. **Validate Release**: バージョン形式・プロジェクト存在確認
+2. **Test Suite**: アプリケーションプロジェクト用テスト実行（myscheduler/jobqueue）
+   ```bash
+   working-directory: ./${{ needs.validate-release.outputs.project }}
    ```
 3. **Documentation Validation**: docsプロジェクト専用軽量バリデーション
-4. **Security Scan**: 各プロジェクトの並列脆弱性スキャン
-5. **Build Release**: 各プロジェクトのイメージビルド・テスト（並列実行）
-6. **QA Tests**: 統合QA・パフォーマンステスト
+   - Markdownファイルのlinting
+   - ドキュメント構造検証
+   - バージョン情報付与
+4. **Security Scan**: アプリケーションプロジェクト用脆弱性スキャン
+5. **Build Release**: アプリケーションプロジェクト用イメージビルド・テスト
+6. **QA Tests**: QA・パフォーマンステスト
 7. **Approval Gate**: 手動承認（PR時）
 8. **Create Release Notes**: プロジェクト別リリースノート生成
 
@@ -334,26 +269,14 @@
 - `refactor`, `docs`, `test`, `ci` → 基本的にpatch扱い
 - `dependencies` → セキュリティ更新時はpatch、機能追加時はminor
 
-### 自動化されるバージョン管理フロー（マルチプロジェクト対応 🆕）
+### 自動化されるバージョン管理フロー
 
 | トリガー | 自動実行内容 | 対象ワークフロー |
 |---------|-------------|----------------|
 | **PR → `develop`** | ラベル検証、コンベンショナルコミットチェック | `conventional-commits.yml` |
-<<<<<<< HEAD
-| **PR → `main` (merged)** | **変更プロジェクト自動検出**、個別タグ作成、マルチプロジェクトタグ作成 | `auto-release.yml` 🆕 |
-| **`release/*` push** | リリース候補検証、**マトリックス戦略による並列テスト** | `multi-release.yml` 🆕 |
-=======
 | **PR → `main` (merged)** | pyproject.toml バージョンバンプ、GitHub Release作成 | `auto-release.yml` |
 | **`release/*` push** | リリース候補検証、自動デプロイトリガー | `multi-release.yml` |
->>>>>>> 0a7256ad
 | **GitHub Release published** | 本番・ステージング自動デプロイ | `deploy-on-release.yml` |
-
-**🆕 マルチプロジェクトリリースの動作:**
-- **単一プロジェクト変更時**: 個別タグのみ作成 (例: `myscheduler/v1.3.0`)
-- **複数プロジェクト変更時**:
-  - 各プロジェクトの個別タグ作成 (例: `myscheduler/v1.3.0`, `jobqueue/v0.2.0`)
-  - マルチプロジェクト統合タグ作成 (例: `multi/v2025.09.30`)
-  - 統合リリースノート自動生成
 
 ## 🚀 デプロイメント戦略
 
@@ -369,28 +292,16 @@
 - **ステージング**: 初回リリース検証中
 - **開発環境**: 開発中
 
-### 環境別タグ戦略（マルチプロジェクト対応 🆕）
+### 環境別タグ戦略
 
 ```bash
-# 単一プロジェクトタグ形式
+# プロジェクト別タグ形式
 {project}/v{version}
 
 # 例:
 myscheduler/v1.2.0
 jobqueue/v0.1.0
-commonUI/v0.1.5
-
-# マルチプロジェクトタグ形式（🆕 新機能）
-multi/v{YYYY.MM.DD}
-
-# 例:
-multi/v2025.09.30
-```
-
-**マルチプロジェクトタグに含まれる情報:**
-- 統合リリースノート（全プロジェクトのバージョン情報）
-- 各プロジェクトの個別タグへのリンク
-- 変更されたプロジェクトの一覧
+```
 
 ## 📊 アーティファクト管理
 
