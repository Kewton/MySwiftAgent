FROM python:3.12-slim

# Install uv
COPY --from=ghcr.io/astral-sh/uv:latest /uv /bin/uv

# Set working directory
WORKDIR /app

# Copy dependency files
<<<<<<< HEAD
COPY pyproject.toml uv.lock* README.md ./
=======
COPY pyproject.toml ./
COPY README.md ./
>>>>>>> f829ab53

# Copy uv.lock if it exists, otherwise continue without it
COPY uv.lock* ./

# Install dependencies - use --frozen if uv.lock exists, otherwise generate new lockfile
RUN if [ -f uv.lock ]; then \
        echo "Found uv.lock, using --frozen install" && \
        uv sync --frozen --no-dev; \
    else \
        echo "No uv.lock found, generating new lockfile" && \
        uv sync --no-dev; \
    fi

# Copy application code
COPY app/ ./app/

# Set timezone
ENV TZ=Asia/Tokyo
RUN ln -snf /usr/share/zoneinfo/$TZ /etc/localtime && echo $TZ > /etc/timezone

# Expose port
EXPOSE 8000

# Run the application
CMD ["uv", "run", "uvicorn", "app.main:app", "--host", "0.0.0.0", "--port", "8000", "--workers", "1"]<|MERGE_RESOLUTION|>--- conflicted
+++ resolved
@@ -7,12 +7,8 @@
 WORKDIR /app
 
 # Copy dependency files
-<<<<<<< HEAD
-COPY pyproject.toml uv.lock* README.md ./
-=======
 COPY pyproject.toml ./
 COPY README.md ./
->>>>>>> f829ab53
 
 # Copy uv.lock if it exists, otherwise continue without it
 COPY uv.lock* ./
