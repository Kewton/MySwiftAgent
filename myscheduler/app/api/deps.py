<<<<<<< HEAD

=======
>>>>>>> f829ab53
from ..services.job_service import JobService, job_service


def get_job_service() -> JobService:
    """ジョブサービスの依存性注入"""
    return job_service<|MERGE_RESOLUTION|>--- conflicted
+++ resolved
@@ -1,7 +1,3 @@
-<<<<<<< HEAD
-
-=======
->>>>>>> f829ab53
 from ..services.job_service import JobService, job_service
 
 
