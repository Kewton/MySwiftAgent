--- conflicted
+++ resolved
@@ -129,12 +129,7 @@
     logger.debug(f"Using model={model_name}, max_tokens={max_tokens}")
 
     # Create structured output model
-    # Set include_raw=True to debug any parsing errors
-    structured_model = model.with_structured_output(
-        InterfaceSchemaResponse,
-        method="json_mode",  # Use JSON mode instead of function calling
-        include_raw=False
-    )
+    structured_model = model.with_structured_output(InterfaceSchemaResponse)
 
     # Create prompt
     user_prompt = create_interface_schema_prompt(task_breakdown)
@@ -147,39 +142,7 @@
             {"role": "user", "content": user_prompt},
         ]
         logger.info("Invoking LLM for interface schema definition")
-
-        # First get the raw response to see what the LLM is actually returning
-        raw_model = ChatAnthropic(
-            model="claude-haiku-4-5",
-            temperature=0.0,
-            max_tokens=max_tokens,
-        )
-        raw_response = await raw_model.ainvoke(messages)
-        raw_content = str(raw_response.content)
-
-        # Save raw response to file for debugging
-        with open('/tmp/interface_definition_raw_response.txt', 'w', encoding='utf-8') as f:
-            f.write(raw_content)
-
-        # Manual parsing to handle markdown-wrapped JSON
-        import json
-        import re
-
-        # Strip markdown code blocks if present
-        content_stripped = raw_content.strip()
-        if content_stripped.startswith("```json"):
-            # Remove ```json at start and ``` at end
-            content_stripped = re.sub(r'^```json\s*', '', content_stripped)
-            content_stripped = re.sub(r'\s*```$', '', content_stripped)
-
-        # Parse JSON manually
-        try:
-            json_data = json.loads(content_stripped)
-            response = InterfaceSchemaResponse(**json_data)
-        except Exception as parse_error:
-            logger.debug(f"Manual parsing failed: {parse_error}, falling back to structured output")
-            # Fallback to structured output
-            response = await structured_model.ainvoke(messages)
+        response = await structured_model.ainvoke(messages)
 
         # Validate response
         if response is None or not hasattr(response, "interfaces"):
@@ -266,16 +229,6 @@
             )
 
         # Update state
-<<<<<<< HEAD
-        # Do NOT modify retry_count here - validation_node manages retry logic
-        return {
-            **state,
-            "interface_definitions": interface_masters,
-            "evaluator_stage": "after_interface_definition",
-            # Note: retry_count is NOT reset here to prevent infinite loop
-            # validation_node increments retry_count on failure
-            # validation success (is_valid=True) should be the only place to reset
-=======
         current_stage = state.get("evaluator_stage", "after_task_breakdown")
         new_stage = "after_interface_definition"
         current_retry = state.get("retry_count", 0)
@@ -296,7 +249,6 @@
             "interface_definitions": interface_masters,
             "evaluator_stage": new_stage,
             "retry_count": new_retry,
->>>>>>> d2f961e0
         }
 
     except Exception as e:
