--- conflicted
+++ resolved
@@ -39,34 +39,23 @@
     """
     logger.info("Starting validation node")
 
-    # Check if previous node set an error
-    existing_error = state.get("error_message")
-    if existing_error:
-        logger.error(f"Previous node error detected: {existing_error}")
-        logger.error("Skipping validation due to previous error")
-        return state  # Preserve existing error message
-
     job_master_id = state.get("job_master_id")
     if not job_master_id:
         logger.error("JobMaster ID is missing")
-        logger.error("This indicates master_creation_node failed to set job_master_id")
         return {
             **state,
-            "error_message": "JobMaster ID is required for validation. Likely cause: master_creation_node failed.",
+            "error_message": "JobMaster ID is required for validation",
         }
 
-    logger.debug(
-        f"Validating JobMaster: {job_master_id} (type: {type(job_master_id).__name__})"
-    )
+    logger.debug(f"Validating JobMaster: {job_master_id}")
 
     try:
         # Initialize jobqueue client
         client = JobqueueClient()
 
-        # Call validation API (convert int to str for API call)
-        job_master_id_str = str(job_master_id)
-        logger.info(f"Calling validation API for JobMaster {job_master_id_str}")
-        validation_result = await client.validate_workflow(job_master_id_str)
+        # Call validation API
+        logger.info(f"Calling validation API for JobMaster {job_master_id}")
+        validation_result = await client.validate_workflow(job_master_id)
 
         is_valid = validation_result.get("is_valid", False)
         errors = validation_result.get("errors", [])
@@ -144,8 +133,6 @@
             )
 
         # Return validation result with fix proposals
-        # Increment retry_count on validation failure to prevent infinite loop
-        current_retry = state.get("retry_count", 0)
         return {
             **state,
             "validation_result": {
@@ -154,12 +141,7 @@
                 "warnings": warnings,
                 "fix_proposals": fix_response.model_dump(),
             },
-<<<<<<< HEAD
-            "retry_count": current_retry + 1,  # Increment retry count on failure
-            "evaluator_stage": "retry_after_validation",  # Phase 11: Trigger conditional routing
-=======
             "retry_count": state.get("retry_count", 0) + 1,  # Increment retry count
->>>>>>> d2f961e0
         }
 
     except Exception as e:
