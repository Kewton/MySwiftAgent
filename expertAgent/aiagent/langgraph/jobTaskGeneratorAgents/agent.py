"""Job/Task Auto-Generation Agent using LangGraph.

This module provides the main LangGraph agent that orchestrates the workflow
for automatically generating Jobs and Tasks from user requirements.

Workflow:
1. requirement_analysis → Decompose user requirements into tasks
2. evaluator → Evaluate task quality and feasibility
3. interface_definition → Define JSON Schema interfaces
4. master_creation → Create TaskMasters, JobMaster, JobMasterTask
5. validation → Validate workflow interfaces
6. job_registration → Create executable Job

The agent uses conditional routing to handle:
- Evaluation failures (retry or exit)
- Infeasible tasks (propose alternatives or API extensions)
- Validation failures (retry with fixes or exit)
"""

import logging
from typing import Any, Literal

from langgraph.graph import END, StateGraph

from .nodes import (
    evaluator_node,
    interface_definition_node,
    job_registration_node,
    master_creation_node,
    requirement_analysis_node,
    validation_node,
)
from .state import JobTaskGeneratorState

logger = logging.getLogger(__name__)

# Maximum retry count for evaluation and validation
MAX_RETRY_COUNT = 5


def evaluator_router(
    state: JobTaskGeneratorState,
) -> Literal["interface_definition", "requirement_analysis", "master_creation", "END"]:
    """Route after evaluator node based on evaluation result.

    Routing logic:
    1. If evaluation result is missing or error occurred → END
    2. If evaluator_stage is "after_task_breakdown":
       - If valid → interface_definition
       - If invalid and retry < max → requirement_analysis (retry)
       - If invalid and retry >= max → END
    3. If evaluator_stage is "after_interface_definition":
       - If valid → master_creation
       - If invalid and retry < max → interface_definition (retry)
       - If invalid and retry >= max → END

    Args:
        state: Current job task generator state

    Returns:
        Next node name or END
    """
    logger.info("=" * 80)
    logger.info("🔀 Evaluator router: determining next node")
    logger.info("=" * 80)

    evaluation_result = state.get("evaluation_result")
    evaluator_stage = state.get("evaluator_stage", "after_task_breakdown")
    retry_count = state.get("retry_count", 0)
    error_message = state.get("error_message")

    logger.info(f"📍 Current evaluator_stage: {evaluator_stage}")
    logger.info(f"🔄 Current retry_count: {retry_count}")
    logger.info(f"📊 Evaluation result present: {evaluation_result is not None}")
    if error_message:
        logger.warning(f"❌ Error message detected: {error_message}")
    else:
        logger.info("✅ No error message detected")

    # If error occurred, end workflow
    if error_message:
        logger.error(f"❌ Error detected in state: {error_message}")
        logger.error("🛑 Routing decision: END (due to error)")
        return "END"

    # If evaluation result is missing, end workflow
    if not evaluation_result:
        logger.error("❌ Evaluation result is missing")
        logger.error("🛑 Routing decision: END (no evaluation result)")
        return "END"

    is_valid = evaluation_result.get("is_valid", False)
    all_tasks_feasible = evaluation_result.get("all_tasks_feasible", True)

    logger.info(
        f"✅ Evaluation result: is_valid={is_valid}, "
        f"all_tasks_feasible={all_tasks_feasible}, "
        f"stage={evaluator_stage}, retry_count={retry_count}"
    )

    # Phase 8: Check for empty results (tasks=[] or interfaces=[])
    if evaluator_stage == "after_task_breakdown":
        task_breakdown = state.get("task_breakdown", [])
<<<<<<< HEAD
        logger.debug(
            f"task_breakdown state check: type={type(task_breakdown)}, "
            f"count={len(task_breakdown) if task_breakdown else 0}"
        )
=======
>>>>>>> d2f961e0
        if not task_breakdown:
            logger.error("Task breakdown returned empty tasks list → END")
            return "END"
    elif evaluator_stage == "after_interface_definition":
<<<<<<< HEAD
        interface_definitions: dict | list = state.get("interface_definitions", {})
        logger.debug(
            f"interface_definitions state check: type={type(interface_definitions)}, "
            f"count={len(interface_definitions) if interface_definitions else 0}"
        )
        if not interface_definitions:
            logger.error("Interface definition returned empty interfaces → END")
=======
        interface_definitions = state.get("interface_definitions", [])
        if not interface_definitions:
            logger.error("Interface definition returned empty interfaces list → END")
>>>>>>> d2f961e0
            return "END"

    # Log infeasible tasks if any
    infeasible_tasks = evaluation_result.get("infeasible_tasks", [])
    if infeasible_tasks:
        logger.warning(f"Found {len(infeasible_tasks)} infeasible tasks")
        for task in infeasible_tasks:
            logger.warning(f"  - {task.get('task_name')}: {task.get('reason')}")

    # Route based on evaluator stage
    logger.info(f"🔍 Checking routing logic for stage: {evaluator_stage}")

    if evaluator_stage == "after_task_breakdown":
        logger.info("📍 Stage is 'after_task_breakdown'")
        if is_valid:
<<<<<<< HEAD
            print("[DEBUG] Task breakdown valid → interface_definition", flush=True)
            logger.info("Task breakdown valid → interface_definition")
=======
            logger.info("✅ Task breakdown valid")
            logger.info("➡️  Routing decision: interface_definition")
>>>>>>> d2f961e0
            return "interface_definition"
        else:
            logger.warning("❌ Task breakdown invalid")
            if retry_count < MAX_RETRY_COUNT:
<<<<<<< HEAD
                print(
                    f"[DEBUG] Task breakdown invalid, retry {retry_count + 1}/{MAX_RETRY_COUNT} → requirement_analysis",
                    flush=True,
                )
                logger.warning(
                    f"Task breakdown invalid, retry {retry_count + 1}/{MAX_RETRY_COUNT} → requirement_analysis"
                )
                return "requirement_analysis"
            else:
                print(
                    "[DEBUG] Task breakdown invalid, max retries reached → END",
                    flush=True,
                )
                logger.error("Task breakdown invalid, max retries reached → END")
=======
                logger.warning(f"🔄 Retry {retry_count + 1}/{MAX_RETRY_COUNT}")
                logger.warning("➡️  Routing decision: requirement_analysis (retry)")
                return "requirement_analysis"
            else:
                logger.error(
                    f"🔄 Max retries reached ({retry_count}/{MAX_RETRY_COUNT})"
                )
                logger.error("🛑 Routing decision: END")
>>>>>>> d2f961e0
                return "END"

    elif evaluator_stage == "after_interface_definition":
        logger.info("📍 Stage is 'after_interface_definition'")
        if is_valid:
<<<<<<< HEAD
            print("[DEBUG] Interface definition valid → master_creation", flush=True)
            logger.info("Interface definition valid → master_creation")
=======
            logger.info("✅ Interface definition valid")
            logger.info("➡️  Routing decision: master_creation")
>>>>>>> d2f961e0
            return "master_creation"
        else:
            logger.warning("❌ Interface definition invalid")
            if retry_count < MAX_RETRY_COUNT:
<<<<<<< HEAD
                print(
                    f"[DEBUG] Interface definition invalid, retry {retry_count + 1}/{MAX_RETRY_COUNT} → interface_definition",
                    flush=True,
                )
                logger.warning(
                    f"Interface definition invalid, retry {retry_count + 1}/{MAX_RETRY_COUNT} → interface_definition"
                )
                return "interface_definition"
            else:
                print(
                    "[DEBUG] Interface definition invalid, max retries reached → END",
                    flush=True,
                )
                logger.error("Interface definition invalid, max retries reached → END")
=======
                logger.warning(f"🔄 Retry {retry_count + 1}/{MAX_RETRY_COUNT}")
                logger.warning("➡️  Routing decision: interface_definition (retry)")
                return "interface_definition"
            else:
                logger.error(
                    f"🔄 Max retries reached ({retry_count}/{MAX_RETRY_COUNT})"
                )
                logger.error("🛑 Routing decision: END")
>>>>>>> d2f961e0
                return "END"

    else:
        logger.error(f"❌ Unknown evaluator stage: {evaluator_stage}")
        logger.error("🛑 Routing decision: END")
        return "END"


def validation_router(
    state: JobTaskGeneratorState,
) -> Literal["job_registration", "interface_definition", "END"]:
    """Route after validation node based on validation result.

    Routing logic:
    1. If validation result is missing or error occurred → END
    2. If validation is successful → job_registration
    3. If validation failed:
       - If retry < max → interface_definition (retry with fixes)
       - If retry >= max → END

    Args:
        state: Current job task generator state

    Returns:
        Next node name or END
    """
    logger.info("Validation router: determining next node")

    validation_result = state.get("validation_result")
    retry_count = state.get("retry_count", 0)
    error_message = state.get("error_message")

    # If error occurred, end workflow
    if error_message:
        logger.error(f"Error detected in state: {error_message}")
        return "END"

    # If validation result is missing, end workflow
    if not validation_result:
        logger.error("Validation result is missing")
        return "END"

    is_valid = validation_result.get("is_valid", False)
    errors = validation_result.get("errors", [])

    logger.info(
        f"Validation result: is_valid={is_valid}, "
        f"errors={len(errors)}, retry_count={retry_count}"
    )

    if errors:
        logger.warning("Validation errors:")
        for error in errors:
            logger.warning(f"  - {error}")

    # Route based on validation result
    if is_valid:
        logger.info("Validation successful → job_registration")
        return "job_registration"
    else:
        if retry_count < MAX_RETRY_COUNT:
            logger.warning(
                f"Validation failed, retry {retry_count + 1}/{MAX_RETRY_COUNT} → interface_definition"
            )
            return "interface_definition"
        else:
            logger.error("Validation failed, max retries reached → END")
            return "END"


def interface_router(
    state: JobTaskGeneratorState,
) -> Literal["evaluator", "validation"]:
    """Route after interface_definition based on evaluator_stage.

    Routing logic:
    1. If evaluator_stage is "retry_after_validation":
       → validation (retry validation directly, skip evaluator/master_creation)
    2. Otherwise:
       → evaluator (normal flow, re-evaluate interfaces)

    This prevents infinite loop by allowing direct retry from validation failure
    without going through evaluator → master_creation → validation again.

    Args:
        state: Current job task generator state

    Returns:
        Next node name: "evaluator" or "validation"
    """
    logger.info("Interface router: determining next node")

    evaluator_stage = state.get("evaluator_stage")
    logger.debug(f"evaluator_stage: {evaluator_stage}")

    if evaluator_stage == "retry_after_validation":
        logger.info(
            "Retry after validation → validation (direct, skip evaluator/master_creation)"
        )
        return "validation"
    else:
        logger.info("Interface definition complete → evaluator (normal flow)")
        return "evaluator"


def create_job_task_generator_agent() -> Any:
    """Create Job/Task Auto-Generation Agent using LangGraph.

    This function creates a LangGraph StateGraph with the following workflow:

    Flow:
        START → requirement_analysis → evaluator
        evaluator → (conditional)
            - interface_definition (if task breakdown valid)
            - requirement_analysis (if invalid, retry)
            - END (if max retries)
        interface_definition → evaluator (re-evaluate interfaces)
        evaluator → (conditional)
            - master_creation (if interfaces valid)
            - interface_definition (if invalid, retry)
            - END (if max retries)
        master_creation → validation
        validation → (conditional)
            - job_registration (if validation successful)
            - interface_definition (if failed, retry with fixes)
            - END (if max retries)
        job_registration → END

    Returns:
        Compiled LangGraph StateGraph
    """
    logger.info("Creating Job/Task Generator Agent")

    # Create StateGraph
    workflow = StateGraph(JobTaskGeneratorState)

    # Add nodes
    workflow.add_node("requirement_analysis", requirement_analysis_node)
    workflow.add_node("evaluator", evaluator_node)
    workflow.add_node("interface_definition", interface_definition_node)
    workflow.add_node("master_creation", master_creation_node)
    workflow.add_node("validation", validation_node)
    workflow.add_node("job_registration", job_registration_node)

    # Set entry point
    workflow.set_entry_point("requirement_analysis")

    # Add edges
    # requirement_analysis → evaluator
    workflow.add_edge("requirement_analysis", "evaluator")

    # evaluator → (conditional) interface_definition / requirement_analysis / master_creation / END
    workflow.add_conditional_edges(
        "evaluator",
        evaluator_router,
        {
            "interface_definition": "interface_definition",
            "requirement_analysis": "requirement_analysis",
            "master_creation": "master_creation",
            "END": END,
        },
    )

    # interface_definition → (conditional) evaluator / validation
    # Phase 11: Fix infinite loop by adding conditional routing
    #   - If evaluator_stage == "retry_after_validation" → validation (direct retry)
    #   - Otherwise → evaluator (normal re-evaluation)
    workflow.add_conditional_edges(
        "interface_definition",
        interface_router,
        {
            "evaluator": "evaluator",
            "validation": "validation",
        },
    )

    # master_creation → validation
    workflow.add_edge("master_creation", "validation")

    # validation → (conditional) job_registration / interface_definition / END
    workflow.add_conditional_edges(
        "validation",
        validation_router,
        {
            "job_registration": "job_registration",
            "interface_definition": "interface_definition",
            "END": END,
        },
    )

    # job_registration → END
    workflow.add_edge("job_registration", END)

    # Compile graph (Phase 8: recursion_limit is set via RunnableConfig at runtime)
    graph = workflow.compile()

    logger.info("Job/Task Generator Agent created successfully")

    return graph<|MERGE_RESOLUTION|>--- conflicted
+++ resolved
@@ -101,30 +101,13 @@
     # Phase 8: Check for empty results (tasks=[] or interfaces=[])
     if evaluator_stage == "after_task_breakdown":
         task_breakdown = state.get("task_breakdown", [])
-<<<<<<< HEAD
-        logger.debug(
-            f"task_breakdown state check: type={type(task_breakdown)}, "
-            f"count={len(task_breakdown) if task_breakdown else 0}"
-        )
-=======
->>>>>>> d2f961e0
         if not task_breakdown:
             logger.error("Task breakdown returned empty tasks list → END")
             return "END"
     elif evaluator_stage == "after_interface_definition":
-<<<<<<< HEAD
-        interface_definitions: dict | list = state.get("interface_definitions", {})
-        logger.debug(
-            f"interface_definitions state check: type={type(interface_definitions)}, "
-            f"count={len(interface_definitions) if interface_definitions else 0}"
-        )
-        if not interface_definitions:
-            logger.error("Interface definition returned empty interfaces → END")
-=======
         interface_definitions = state.get("interface_definitions", [])
         if not interface_definitions:
             logger.error("Interface definition returned empty interfaces list → END")
->>>>>>> d2f961e0
             return "END"
 
     # Log infeasible tasks if any
@@ -140,33 +123,12 @@
     if evaluator_stage == "after_task_breakdown":
         logger.info("📍 Stage is 'after_task_breakdown'")
         if is_valid:
-<<<<<<< HEAD
-            print("[DEBUG] Task breakdown valid → interface_definition", flush=True)
-            logger.info("Task breakdown valid → interface_definition")
-=======
             logger.info("✅ Task breakdown valid")
             logger.info("➡️  Routing decision: interface_definition")
->>>>>>> d2f961e0
             return "interface_definition"
         else:
             logger.warning("❌ Task breakdown invalid")
             if retry_count < MAX_RETRY_COUNT:
-<<<<<<< HEAD
-                print(
-                    f"[DEBUG] Task breakdown invalid, retry {retry_count + 1}/{MAX_RETRY_COUNT} → requirement_analysis",
-                    flush=True,
-                )
-                logger.warning(
-                    f"Task breakdown invalid, retry {retry_count + 1}/{MAX_RETRY_COUNT} → requirement_analysis"
-                )
-                return "requirement_analysis"
-            else:
-                print(
-                    "[DEBUG] Task breakdown invalid, max retries reached → END",
-                    flush=True,
-                )
-                logger.error("Task breakdown invalid, max retries reached → END")
-=======
                 logger.warning(f"🔄 Retry {retry_count + 1}/{MAX_RETRY_COUNT}")
                 logger.warning("➡️  Routing decision: requirement_analysis (retry)")
                 return "requirement_analysis"
@@ -175,39 +137,17 @@
                     f"🔄 Max retries reached ({retry_count}/{MAX_RETRY_COUNT})"
                 )
                 logger.error("🛑 Routing decision: END")
->>>>>>> d2f961e0
                 return "END"
 
     elif evaluator_stage == "after_interface_definition":
         logger.info("📍 Stage is 'after_interface_definition'")
         if is_valid:
-<<<<<<< HEAD
-            print("[DEBUG] Interface definition valid → master_creation", flush=True)
-            logger.info("Interface definition valid → master_creation")
-=======
             logger.info("✅ Interface definition valid")
             logger.info("➡️  Routing decision: master_creation")
->>>>>>> d2f961e0
             return "master_creation"
         else:
             logger.warning("❌ Interface definition invalid")
             if retry_count < MAX_RETRY_COUNT:
-<<<<<<< HEAD
-                print(
-                    f"[DEBUG] Interface definition invalid, retry {retry_count + 1}/{MAX_RETRY_COUNT} → interface_definition",
-                    flush=True,
-                )
-                logger.warning(
-                    f"Interface definition invalid, retry {retry_count + 1}/{MAX_RETRY_COUNT} → interface_definition"
-                )
-                return "interface_definition"
-            else:
-                print(
-                    "[DEBUG] Interface definition invalid, max retries reached → END",
-                    flush=True,
-                )
-                logger.error("Interface definition invalid, max retries reached → END")
-=======
                 logger.warning(f"🔄 Retry {retry_count + 1}/{MAX_RETRY_COUNT}")
                 logger.warning("➡️  Routing decision: interface_definition (retry)")
                 return "interface_definition"
@@ -216,7 +156,6 @@
                     f"🔄 Max retries reached ({retry_count}/{MAX_RETRY_COUNT})"
                 )
                 logger.error("🛑 Routing decision: END")
->>>>>>> d2f961e0
                 return "END"
 
     else:
@@ -285,41 +224,6 @@
         else:
             logger.error("Validation failed, max retries reached → END")
             return "END"
-
-
-def interface_router(
-    state: JobTaskGeneratorState,
-) -> Literal["evaluator", "validation"]:
-    """Route after interface_definition based on evaluator_stage.
-
-    Routing logic:
-    1. If evaluator_stage is "retry_after_validation":
-       → validation (retry validation directly, skip evaluator/master_creation)
-    2. Otherwise:
-       → evaluator (normal flow, re-evaluate interfaces)
-
-    This prevents infinite loop by allowing direct retry from validation failure
-    without going through evaluator → master_creation → validation again.
-
-    Args:
-        state: Current job task generator state
-
-    Returns:
-        Next node name: "evaluator" or "validation"
-    """
-    logger.info("Interface router: determining next node")
-
-    evaluator_stage = state.get("evaluator_stage")
-    logger.debug(f"evaluator_stage: {evaluator_stage}")
-
-    if evaluator_stage == "retry_after_validation":
-        logger.info(
-            "Retry after validation → validation (direct, skip evaluator/master_creation)"
-        )
-        return "validation"
-    else:
-        logger.info("Interface definition complete → evaluator (normal flow)")
-        return "evaluator"
 
 
 def create_job_task_generator_agent() -> Any:
@@ -380,18 +284,8 @@
         },
     )
 
-    # interface_definition → (conditional) evaluator / validation
-    # Phase 11: Fix infinite loop by adding conditional routing
-    #   - If evaluator_stage == "retry_after_validation" → validation (direct retry)
-    #   - Otherwise → evaluator (normal re-evaluation)
-    workflow.add_conditional_edges(
-        "interface_definition",
-        interface_router,
-        {
-            "evaluator": "evaluator",
-            "validation": "validation",
-        },
-    )
+    # interface_definition → evaluator (re-evaluate)
+    workflow.add_edge("interface_definition", "evaluator")
 
     # master_creation → validation
     workflow.add_edge("master_creation", "validation")
